"""
Stack DICOM datasets into volumes. The contents of this module are imported 
into the package namespace.
"""
import warnings, re, dicom
from copy import deepcopy
import itertools as it
import nibabel as nb
from nibabel.nifti1 import Nifti1Extensions
from nibabel.spatialimages import HeaderDataError
from nibabel.orientations import (io_orientation, 
                                  apply_orientation, 
                                  inv_ornt_aff,
                                  ornt_transform,
                                  axcodes2ornt
                                 )
import numpy as np
from .dcmmeta import DcmMeta, DcmMetaExtension, NiftiWrapper

with warnings.catch_warnings():
    warnings.simplefilter('ignore')
    from nibabel.nicom.dicomwrappers import wrapper_from_data

def make_key_regex_filter(exclude_res, force_include_res=None):
    '''Make a meta data filter using regular expressions.

    Parameters
    ----------
    exclude_res : sequence
        Sequence of regular expression strings. Any meta data where the key 
        matches one of these expressions will be excluded, unless it matches 
        one of the `force_include_res`.
    force_include_res : sequence
        Sequence of regular expression strings. Any meta data where the key 
        matches one of these expressions will be included.
        
    Returns
    -------
    A callable which can be passed to `DicomStack` as the `meta_filter`.
    '''
    exclude_re = re.compile('|'.join(['(?:' + regex + ')' 
                                      for regex in exclude_res])
                           )
    include_re = None
    if force_include_res:
        include_re = re.compile('|'.join(['(?:' + regex + ')' 
                                          for regex in force_include_res])
                               )

    def key_regex_filter(key, value):
        return (exclude_re.search(key) and 
                not (include_re and include_re.search(key)))
    return key_regex_filter

default_key_excl_res = ['Patient',
                        'Physician',
                        'Operator',
                        'Date', 
                        'Birth',
                        'Address',
                        'Institution',
                        'Station',
                        'SiteName',
                        'Age',
                        'Comment',
                        'Phone',
                        'Telephone',
                        'Insurance',
                        'Religious',
                        'Language',
                        'Military',
                        'MedicalRecord',
                        'Ethnic',
                        'Occupation',
                        'Unknown',
                        'Private',
                        'UID',
                        'StudyDescription',
                        'DeviceSerialNumber',
                        'ReferencedImageSequence',
                        'RequestedProcedureDescription',
                        'PerformedProcedureStepDescription',
                        'PerformedProcedureStepID',
                       ]
'''A list of regexes passed to `make_key_regex_filter` as `exclude_res` to 
create the `default_meta_filter`.'''
                        
default_key_incl_res = ['ImageOrientationPatient',
                        'ImagePositionPatient',
                       ]
'''A list of regexes passed to `make_key_regex_filter` as `force_include_res` 
to create the `default_meta_filter`.'''
                        
default_meta_filter = make_key_regex_filter(default_key_excl_res,
                                            default_key_incl_res)
'''Default meta_filter for `DicomStack`.'''

def reorder_voxels(vox_array, affine, voxel_order):
    '''Reorder the given voxel array and corresponding affine. 
    
    Parameters
    ----------
    vox_array : array
        The array of voxel data
    
    affine : array
        The affine for mapping voxel indices to Nifti patient space
    
    voxel_order : str
        A three character code specifing the desired ending point for rows, 
        columns, and slices in terms of the orthogonal axes of patient space: 
        (l)eft, (r)ight, (a)nterior, (p)osterior, (s)uperior, and (i)nferior.

    Returns
    -------
    out_vox : array
        An updated view of vox_array.
        
    out_aff : array
        A new array with the updated affine
        
    reorient_transform : array
        The transform used to update the affine.
        
    ornt_trans : tuple
        The orientation transform used to update the orientation.
        
    '''
    #Check if voxel_order is valid
    voxel_order = voxel_order.upper()
    if len(voxel_order) != 3:
        raise ValueError('The voxel_order must contain three characters')
    dcm_axes = ['LR', 'AP', 'SI']
    for char in voxel_order:
        if not char in 'LRAPSI':
            raise ValueError('The characters in voxel_order must be one '
                             'of: L,R,A,P,I,S')
        for idx, axis in enumerate(dcm_axes):
            if char in axis:
                del dcm_axes[idx]
    if len(dcm_axes) != 0:
        raise ValueError('No character in voxel_order corresponding to '
                         'axes: %s' % dcm_axes)
    
    #Check the vox_array and affine have correct shape/size
    if len(vox_array.shape) < 3:
        raise ValueError('The vox_array must be at least three dimensional')
    if affine.shape != (4, 4):
        raise ValueError('The affine must be 4x4')
    
    #Pull the current index directions from the affine
    orig_ornt = io_orientation(affine)
    new_ornt = axcodes2ornt(voxel_order)
    ornt_trans = ornt_transform(orig_ornt, new_ornt)
    orig_shape = vox_array.shape
    vox_array = apply_orientation(vox_array, ornt_trans)
    aff_trans = inv_ornt_aff(ornt_trans, orig_shape)
    affine = np.dot(affine, aff_trans)
    
    return (vox_array, affine, aff_trans, ornt_trans)

def dcm_time_to_sec(time_str):
    '''Convert a DICOM time value (value representation of 'TM') to the number 
    of seconds past midnight.
    
    Parameters
    ----------
    time_str : str
        The DICOM time value string
        
    Returns
    -------
    A floating point representing the number of seconds past midnight
    '''
    #Allow ACR/NEMA style format by removing any colon chars
    time_str = time_str.replace(':', '')
        
    #Only the hours portion is required
    result = int(time_str[:2]) * 3600

    str_len = len(time_str)
    if str_len > 2:
        result += int(time_str[2:4]) * 60
    if str_len > 4:
        result += float(time_str[4:])
    
    return float(result)
    
def get_n_vols(shape):
    '''Get the total number of two or three dimensional volumes for the given 
    shape.'''
    n_vols = 1
    for dim_size in shape[3:]:
        n_vols *= dim_size
    return n_vols

class IncongruentImageError(Exception):
    def __init__(self, msg):
        '''An exception denoting that a DICOM with incorrect size, pixel 
        spacing, or orientation was passed to `DicomStack.add_dcm`.'''
        self.msg = msg
        
    def __str__(self):
        return 'The image is not congruent to the existing stack: %s' % self.msg

class ImageCollisionError(Exception):
    '''An exception denoting that a DICOM which collides with one already in 
    the stack was passed to a `DicomStack.add_dcm`.'''
    def __str__(self):
        return 'The image collides with one already in the stack'
        
class InvalidStackError(Exception):
    def __init__(self, msg):
        '''An exception denoting that a `DicomStack` is not currently valid'''
        self.msg = msg
    
    def __str__(self):
        return 'The DICOM stack is not valid: %s' % self.msg

default_group_keys =  ('SeriesInstanceUID', 
                       'SeriesNumber', 
                       'ProtocolName',
                       'ImageOrientationPatient')
'''Default keys for grouping DICOM files that belong in the same 
multi-dimensional array together.'''

class DicomStack(object):
    '''Defines a method for stacking together DICOM data sets into a multi 
    dimensional volume. 
       
    Tailored towards creating NiftiImage output, but can also just create numpy 
    arrays. Can summarize all of the meta data from the input DICOM data sets 
    into a Nifti header extension (see `dcmmeta.DcmMeta`).

    Parameters
    ----------
    dim_orderings : list of str
        List of the DICOM keywords specifying how to order the DICOM data sets 
        along any extra-spatial dimensions. If not specified the ordering is 
        guessed based off the input data. If the input DICOM data has N 
        dimensions (N > 2), the first element in this list is used to order 
        dimension N + 1, the second N + 2, and so on.
    
    meta_filter : callable
        A callable that takes a meta data key and value, and returns True if 
        that meta data element should be excluded from the DcmMeta extension. 
        If not specified, defaults to `default_meta_filter`.
    '''
        
    sort_guesses = ['EchoTime',
                    'InversionTime',
                    'RepetitionTime',
                    'FlipAngle',
                    'TriggerTime',
                    'AcquisitionTime',
                    'ContentTime',
                    'AcquisitionNumber',
                    'InstanceNumber',
                   ]
    '''The meta data keywords used when trying to guess the sorting order. 
    Keys that come earlier in the list are given higher priority. Acquisition 
    parameters come first in the list, followed by time stamps, followed by 
    assigned numbers.'''
    
    minimal_keys = set(sort_guesses + 
                       ['Rows', 
                        'Columns', 
                        'PixelSpacing',
                        'ImageOrientationPatient',
                        'InPlanePhaseEncodingDirection',
                        'RepetitionTime',
                        'AcquisitionTime',
                       ] +
                       list(default_group_keys)
                      )
    '''Set of minimal meta data keys that should be provided if they exist in 
    the source DICOM files.'''
    
    def __init__(self, dim_orderings=None, meta_filter=None):
        self._dim_orderings = dim_orderings
        
        if meta_filter is None:
            self._meta_filter = default_meta_filter
        else:
            self._meta_filter = meta_filter
        
        #Sets all the state variables to their defaults
        self.clear()
        
    def _chk_equal(self, keys, meta1, meta2):
        for key in keys:
            if meta1[key] != meta2[key]:
                raise IncongruentImageError("%s does not match" % key)

    def _chk_congruent(self, meta):
        if not self._ref_input is None:
            self._chk_equal(('Rows',
                             'Columns',
                             'PixelSpacing', 
                             'ImageOrientationPatient'), 
                             meta, 
                             self._ref_input
                            )
    
    def add_dcm(self, dcm, meta=None):
        '''Add a pydicom dataset to the stack. 
        
        Parameters
        ----------
        dcm : dicom.dataset.Dataset
            The data set being added to the stack
            
        meta : dict
            The extracted meta data for the DICOM data set `dcm`. If None 
            extract.default_extractor will be used.
        
        Raises
        ------
        IncongruentImageError
            The provided `dcm` does not match the orientation or dimensions of 
            those already in the stack.
            
        ImageCollisionError
            The provided `dcm` has the same slice location and dim_orderings 
            values.

        '''                
        if meta is None:
            from .extract import default_extractor
            meta = default_extractor(dcm)

        #If this is the first dcm added, use it as the reference. Otherwise 
        #make sure it is congruent to existing reference
        if self._ref_input is None:
            self._ref_input = meta
        else:
            self._chk_congruent(meta)

        #Create a DicomWrapper for the input
        dw = wrapper_from_data(dcm)
        
        #Keep track of optional meta data that could be used when constructing 
        #the Nifti header
        self._phase_enc_dirs.add(meta.get('InPlanePhaseEncodingDirection'))
        self._repetition_times.add(meta.get('RepetitionTime'))
        
        #If dim_orderings was specified, pull out relevant values
        sorting_vals = []
        if not self._dim_orderings is None:
            n_ord = len(self._dim_orderings)
            for dim_idx in xrange(n_ord-1, -1, -1):
                dim_ord_key = self._dim_orderings[dim_idx]
                dim_ord_val = meta.get(dim_ord_key)
                sorting_vals.append(dim_ord_val)
                self._dim_order_vals[dim_idx].add(dim_ord_val)
            
        #Add the slice position at the end of sorting_vals
        slice_pos = dw.slice_indicator
        self._slice_pos_vals.add(slice_pos)
        sorting_vals.append(slice_pos)
        
        #Create a tuple with the sorting values
        sorting_tuple = tuple(sorting_vals)
        
        #If a explicit order was specified, raise an exception if image 
        #collides with another already in the stack
        if (not self._dim_orderings is None and 
            sorting_tuple in self._sorting_tuples
           ):
            raise ImageCollisionError()
        self._sorting_tuples.add(sorting_tuple)
        
        #Create a NiftiWrapper for this input and add it to our list
        nii_wrp = NiftiWrapper.from_dicom_wrapper(dw, meta)
        self._files_info.append((nii_wrp, sorting_tuple))
        
        #Set the dirty flags
        self._shape_dirty = True 
        self._meta_dirty = True
        
    def clear(self):
        '''Remove any DICOM datasets from the stack.'''
        if not self._dim_orderings is None:
            self._dim_order_vals = [set() 
                                    for dim in xrange(len(self._dim_orderings))
                                   ]
        self._slice_pos_vals = set()
        self._sorting_tuples = set()
        
        self._phase_enc_dirs = set()
        self._repetition_times = set()
        
        self._shape_dirty = True
        self._shape = None
    
        self._meta_dirty = True
        self._meta = None
        
        self._ref_input = None
        
        self._files_info = []
    
    def _sort_and_chk_order(self, slice_positions, files_per_vol, num_volumes, 
                   extra_dim_sizes, inferred_dim=None):
        #Sort the files
        self._files_info.sort(key=lambda x: x[1])
        if files_per_vol > 1:
            for vol_idx in range(num_volumes):
                start_slice = vol_idx * files_per_vol
                end_slice = start_slice + files_per_vol
                self._files_info[start_slice:end_slice] = \
                    sorted(self._files_info[start_slice:end_slice], 
                           key=lambda x: x[1][-1])
        
        #Figure out the number of files for each index in the extra dims
        files_per_idx = [files_per_vol]
        for dim_size in extra_dim_sizes[:-1]:
            files_per_idx.append(files_per_idx[-1] * dim_size)
        
        #For any extra dims whose size is not inferred or singular, sorting 
        #value should be constant for each index
        for dim, dim_size in enumerate(extra_dim_sizes):
            if inferred_dim is None or dim == inferred_dim or dim_size == 1:
                continue
            for dim_idx in xrange(dim_size):
                start_idx = dim_idx * files_per_idx[dim]
                end_idx = start_idx + files_per_idx[dim]
                sort_val = self._files_info[start_idx][1][-1 - dim]
                for file_info in self._files_info[start_idx:end_idx]:
                    if file_info[1][-1 - dim] != sort_val:
                        raise InvalidStackError("Sorting values not constant "
                                                "over each index")
                
        #Check that slice positions are consistent across all volumes
        if files_per_vol > 1:
            for vol_idx in xrange(num_volumes):
                start_idx = vol_idx * files_per_vol
                for slice_idx, slice_pos in enumerate(slice_positions):
                    file_info = self._files_info[start_idx+slice_idx]
                    if file_info[1][-1] != slice_pos:
                        raise InvalidStackError("Missing or duplicate slice.")
        
    def get_shape(self):
        '''Get the shape of the stack.
        
        Returns
        -------
        A tuple of integers giving the size of the dimensions of the stack.
        
        Raises
        ------
        InvalidStackError
            The stack is incomplete or invalid.
        '''
        #If the dirty flag is not set, return the cached value
        if not self._shape_dirty:
            return self._shape

        #We need at least one file in the stack
        if len(self._files_info) == 0:
            raise InvalidStackError("No files in the stack")
        
        #Figure out number of files per volume
        files_per_vol = len(self._slice_pos_vals)
        
        #Get the slice positions is sorted order
        slice_positions = sorted(list(self._slice_pos_vals))
        
        #If more than one file per volume, check that slice spacing is equal
        if files_per_vol > 1:
            spacings = []
            for idx in xrange(files_per_vol - 1):
                spacings.append(slice_positions[idx+1] - slice_positions[idx])
            spacings = np.array(spacings)
            avg_spacing = np.mean(spacings)
            if not np.allclose(avg_spacing, spacings, rtol=4e-2):
                raise InvalidStackError("Slice spacings are not consistent")
        
        #Simple check for an incomplete stack
        if len(self._files_info) % files_per_vol != 0:
            raise InvalidStackError("Number of files is not an even multiple "
                                    "of the number of unique slice positions.")
        
        #The number of individual (hyper) volumes (3 or more dimensions)
        num_volumes = len(self._files_info) / files_per_vol
        
        #If we are joining files along an extra-spatial dim and no ordering is 
        #specified, we try to guess how to order along that dim
        if num_volumes > 1 and self._dim_orderings is None:
            extra_dim_sizes = [num_volumes]
            
            #Get a list of possible sort orders
            possible_orders = []
            for key in self.sort_guesses:
                vals = set([file_info[0].get_meta(key)
                            for file_info in self._files_info]
                          )
                #Need at least as many values as volumes for a unique ordering
                if len(vals) >= num_volumes:
                    possible_orders.append(key)
                    
            #Try out each possible sort order
            for ordering in possible_orders:
                #Update sorting tuples, make sure they are unique
                self._sorting_tuples = set()
                for idx in xrange(len(self._files_info)):
                    nii_wrp, curr_tuple = self._files_info[idx] 
                    new_tuple = (nii_wrp[ordering], curr_tuple[0])
                    if new_tuple in self._sorting_tuples:
                        continue
                    self._sorting_tuples.add(new_tuple)
                    self._files_info[idx] = (nii_wrp, new_tuple)
                                               
                #Sort and check the order
                try:
                    self._sort_and_chk_order(slice_positions,
                                             files_per_vol, 
                                             num_volumes, 
                                             [num_volumes],
                                             0
                                            )
                except InvalidStackError:
                    pass
                else:
                    break
            else:
                raise InvalidStackError("Unable to guess key for sorting "
                                        "last dimension")
        else:
            #If there are extra-spatital dimensions and the order is defined 
            #we must determine their size
            if not self._dim_orderings is None and num_volumes > 1:
                #We can infer the size of the first additional extra-spatial
                #dimension from the number of (hyper) volumes plus the size of 
                #any other extra dimensions. If there are other extra 
                #dimensions, their size must be equal to the number of unique 
                #values for their sorting key
                extra_dim_sizes = [len(vals) for vals in self._dim_order_vals]
                n_non_single = 0
                first_non_single = None
                for dim_idx, dim_size in enumerate(extra_dim_sizes):
                    if dim_size != 1:
                        if first_non_single is None:
                            first_non_single = dim_idx
                        n_non_single += 1
                if n_non_single == 1:
                    extra_dim_sizes[first_non_single] = num_volumes
                    inferred_dim = first_non_single
                else:
                    #If the first dim has as many or more values than volumes 
                    #it must be inferred
                    if extra_dim_sizes[first_non_single] >= num_volumes:
                        extra_dim_sizes[first_non_single] = num_volumes
                        inferred_dim = first_non_single
                        for dim_size in extra_dim_sizes[first_non_single + 1:]:
                            extra_dim_sizes[first_non_single] /= dim_size
                
            else:
                extra_dim_sizes = []
                inferred_dim = None
                
            #Sort the files and check if the ordering is valid
            self._sort_and_chk_order(slice_positions,
                                     files_per_vol, 
                                     num_volumes, 
                                     extra_dim_sizes,
                                     inferred_dim
                                    )
        
        #Stack appears to be valid, build the shape tuple
        file_shape = self._files_info[0][0].nii_img.get_shape()
        vol_shape = list(file_shape)
        if files_per_vol > 1:
            vol_shape[2] = files_per_vol 
        shape = vol_shape + extra_dim_sizes
        
        #Strip trailing singular dimensions
        for dim_idx in xrange(len(shape)-1, 2, -1):
            if shape[dim_idx] == 1:
                shape = shape[:-1]
            else:
                break
        
        #Cache the result
        self._shape = tuple(shape)          
        self._shape_dirty = False
        return self._shape

    def get_data(self):
        '''Get an array of the voxel values.
        
        Returns
        -------
        A numpy array filled with values from the DICOM data sets' pixels.
        
        Raises
        ------
        InvalidStackError
            The stack is incomplete or invalid.
        '''
        #Create an array for storing the voxel data
        stack_shape = self.get_shape()
<<<<<<< HEAD
        stack_dtype = self._files_info[0][0].nii_img.get_data_dtype()
        #This is a hack to keep fslview happy, It seems unlikely it will cause 
        #problems, but in theory some scaling could have been applied that 
        #will cause this to overflow.
        #TODO: Consider an alternative approach
=======
        stack_shape = tuple(list(stack_shape) + ((5 - len(stack_shape)) * [1]))
        stack_dtype = self._files_info[0][0].nii_img.get_data_dtype()
        #This is a hack to keep fslview happy, Shouldn't cause issues as the 
        #original data should be 12-bit and any scaling will result in float 
        #data
>>>>>>> 7abd4b75
        if stack_dtype == np.uint16:
            stack_dtype = np.int16
        vox_array = np.empty(stack_shape, dtype=stack_dtype)        
        
<<<<<<< HEAD
        #Figure out files per volume, file shape/n_dims, etc
        n_vols = get_n_vols(stack_shape)
=======
        #Fill the array with data
        n_vols = 1
        if len(stack_shape) > 3:
            n_vols *= stack_shape[3]
        if len(stack_shape) > 4:
            n_vols *= stack_shape[4]
>>>>>>> 7abd4b75
        files_per_vol = len(self._files_info) / n_vols
        file_shape = self._files_info[0][0].nii_img.get_shape()
        file_n_dims = len(file_shape)
        
        #If the file data is 2D we need to account for singular last dimension
        src_idx = [slice(None) for _ in xrange(file_n_dims)]
        if file_n_dims == 3 and file_shape[2] == 1:
            file_n_dims = 2
            src_idx[2] = 0
            
        #Number of files for each of the indices we are iterating over
        files_per_idx = [1]
        for dim_size in stack_shape[file_n_dims:]:
            files_per_idx.append(files_per_idx[-1] * dim_size)
            
        #We iterate over any dimensions higher than the file's dimensions, 
        #copying a file's data on each iteration
        idx_iters = ([[slice(None)]
                      for _ in xrange(file_n_dims)
                     ] + 
                     [xrange(dim_size) 
                      for dim_size in stack_shape[file_n_dims:]
                     ]
                    )
        for dest_idx in it.product(*idx_iters):
            file_idx = sum(dest_idx[file_n_dims + dim] * files_per_idx[dim] 
                           for dim in xrange(len(stack_shape) - file_n_dims))
            nii_img = self._files_info[file_idx][0].nii_img
            vox_array[dest_idx] = nii_img.get_data()[src_idx]
        
        return vox_array
        
    def get_affine(self):
        '''Get the affine transform for mapping row/column/slice indices 
        to Nifti (RAS) patient space.
        
        Returns
        -------
        A 4x4 numpy array containing the affine transform.
        
        Raises
        ------
        InvalidStackError
            The stack is incomplete or invalid.
        '''
        #Figure out the number of three (or two) dimensional volumes
        shape = self.get_shape()
        n_vols = get_n_vols(shape)
        
        #Figure out the number of files in each volume
        files_per_vol = len(self._files_info) / n_vols
        
        #Pull the DICOM Patient Space affine from the first input
        aff = self._files_info[0][0].nii_img.get_affine()
        
        #If there is more than one file per volume, we need to fix slice scaling
        if files_per_vol > 1:
            first_offset = aff[:3, 3]
            second_offset = self._files_info[1][0].nii_img.get_affine()[:3, 3]
            scaled_slc_dir = second_offset - first_offset
            aff[:3, 2] = scaled_slc_dir
        
        return aff
        
    def to_nifti(self, voxel_order='LAS', embed_meta=False):
        '''Returns a NiftiImage with the data and affine from the stack.
        
        Parameters
        ----------
        voxel_order : str
            A three character string repsenting the voxel order in patient 
            space (see the function `reorder_voxels`). Can be None or an empty 
            string to disable reorientation.
            
        embed_meta : bool
            If true a dcmmeta.DcmMetaExtension will be embedded in the Nifti 
            header.
            
        Returns
        -------
        A nibabel.nifti1.Nifti1Image created with the stack's data and affine. 
        '''
        #Get the voxel data and affine   
        data = self.get_data()
        affine = self.get_affine()
        
        #Figure out the number of 2D/3D volumes and files per volume
        n_vols = get_n_vols(data.shape)
        files_per_vol = len(self._files_info) / n_vols 
        
        #Reorder the voxel data if requested
        permutation = [0, 1, 2]
        slice_dim = 2
        reorient_transform = np.eye(4)
        if voxel_order:
            (data, 
             affine,
             reorient_transform,
             ornt_trans) = reorder_voxels(data, affine, voxel_order)
            permutation, flips = zip(*ornt_trans)
            permutation = [int(val) for val in permutation]
            
            #Reverse file order in each volume's files if we flipped slice order
            #This will keep the slice times and meta data order correct
            if files_per_vol > 1 and flips[slice_dim] == -1:
                self._shape_dirty = True
                for vol_idx in xrange(n_vols):
                    start = vol_idx * files_per_vol
                    stop = start + files_per_vol
                    self._files_info[start:stop] = [self._files_info[idx] 
                                                    for idx in xrange(stop - 1, 
                                                                      start - 1, 
                                                                      -1)
                                                   ]
            
            #Update the slice dim
            slice_dim = permutation[2]
        
        #Create the nifti image using the data array
        nifti_image = nb.Nifti1Image(data, affine)
        nifti_header = nifti_image.get_header()
        
        #Set the units and dimension info
        nifti_header.set_xyzt_units('mm', 'msec')
        if len(self._repetition_times) == 1 and not None in self._repetition_times:
            nifti_header['pixdim'][4] = list(self._repetition_times)[0]
        dim_info = {'freq' : None, 'phase' : None, 'slice' : slice_dim}
        if len(self._phase_enc_dirs) == 1 and not None in self._phase_enc_dirs:
            phase_dir = list(self._phase_enc_dirs)[0]
            if phase_dir == 'ROW':
                dim_info['phase'] = permutation[1]
                dim_info['freq'] = permutation[0]
            else:
                dim_info['phase'] = permutation[0]
                dim_info['freq'] = permutation[1]
        nifti_header.set_dim_info(**dim_info)
        n_slices = data.shape[slice_dim]
        
        #Set the slice timing header info
        has_acq_time = (self._files_info[0][0].get_meta('AcquisitionTime') != 
                        None)
        if files_per_vol > 1 and has_acq_time:
            #Pull out the relative slice times for the first volume
            slice_times = np.array([dcm_time_to_sec(file_info[0]['AcquisitionTime'])
                                    for file_info in self._files_info[:n_slices]]
                                  )
            slice_times -= np.min(slice_times)
            
            #If there is more than one volume, check if times are consistent
            is_consistent = True
            for vol_idx in xrange(1, n_vols):
                start_slice = vol_idx * n_slices
                end_slice = start_slice + n_slices
                slices_info = self._files_info[start_slice:end_slice]
                vol_slc_times = \
                    np.array([dcm_time_to_sec(file_info[0]['AcquisitionTime'])
                              for file_info in slices_info]
                            )
                vol_slc_times -= np.min(vol_slc_times)
                if not np.allclose(slice_times, vol_slc_times):
                    is_consistent = False
                    break
                
            #If the times are consistent and not all zero, try setting the slice 
            #times (sets the slice duration and code if possible).
            if is_consistent and not np.allclose(slice_times, 0.0):
                try:
                    nifti_header.set_slice_times(slice_times)
                except HeaderDataError:
                    pass
                
        #Embed the meta data extension if requested
        if embed_meta:
            #Iteratively merge meta along each dimension from smallest to 
            #largest
            if files_per_vol > 1:
                start_dim = 2
            else:
                start_dim = len(self._files_info[0][0].nii_img.get_shape())
            end_dim = len(data.shape)
            exts = [file_info[0].meta_ext for file_info in self._files_info]
            for merge_dim in xrange(start_dim, end_dim):
                if merge_dim < 3 :
                    seq_size = data.shape[slice_dim]
                else:
                    seq_size = data.shape[merge_dim]
                n_seqs = len(exts) / seq_size
                merged = []
                for seq_idx in xrange(n_seqs):
                    start = seq_idx * seq_size
                    end = start + seq_size
                    merged.append(DcmMeta.from_sequence(exts[start:end], 
                                                        merge_dim)
                                 )
                exts = merged
            meta_ext = exts[0] 
            
            meta_ext.shape = data.shape
            meta_ext.slice_dim = slice_dim
            meta_ext.affine = nifti_header.get_best_affine()
            meta_ext.reorient_transform = reorient_transform
                    
            #Filter and embed the meta data
            meta_ext.filter_meta(self._meta_filter)
            nifti_ext = DcmMetaExtension.from_dcmmeta(meta_ext)
            nifti_header.extensions = Nifti1Extensions([nifti_ext])

        nifti_image.update_header()
        return nifti_image
        
    def to_nifti_wrapper(self, voxel_order=''):
        '''Convienance method. Calls `to_nifti` and returns a `NiftiWrapper` 
        generated from the result.
        '''
        return NiftiWrapper(self.to_nifti(voxel_order, True))
        
def parse_and_group(src_paths, group_by=default_group_keys, extractor=None, 
                    force=False, warn_on_except=False):
    '''Parse the given dicom files and group them together. Each group is 
    stored as a (list) value in a dict where the key is a tuple of values 
    corresponding to the keys in 'group_by'
    
    Parameters
    ----------
    src_paths : sequence
        A list of paths to the source DICOM files.
        
    group_by : tuple
        Meta data keys to group data sets with. Any data set with the same 
        values for these keys will be grouped together. This tuple of values 
        will also be the key in the result dictionary.
        
    extractor : callable
        Should take a dicom.dataset.Dataset and return a dictionary of the 
        extracted meta data. 
        
    force : bool
        Force reading source files even if they do not appear to be DICOM.
        
    warn_on_except : bool
        Convert exceptions into warnings, possibly allowing some results to be 
        returned.
        
    Returns
    -------
    groups : dict
        A dict mapping tuples of values (corresponding to 'group_by') to groups 
        of data sets. Each element in the list is a tuple containing the dicom 
        object, the parsed meta data, and the filename.
    '''
    if extractor is None:
        from .extract import default_extractor
        extractor = default_extractor
        
    results = {}
    for dcm_path in src_paths:
        #Read the DICOM file
        try:
            dcm = dicom.read_file(dcm_path, force=force)
        except Exception, e:
            if warn_on_except:
                warnings.warn('Error reading file %s: %s' % (dcm_path, str(e)))
                continue
            else:
                raise
            
        #Extract the meta data and group 
        meta = extractor(dcm)
        key_list = []
        for grp_key in group_by:
            key_elem = meta.get(grp_key)
            if isinstance(key_elem, list):
                key_elem = tuple(key_elem)
            key_list.append(key_elem)
        key = tuple(key_list)
        if not key in results:
            results[key] = []
            
        results[key].append((dcm, meta, dcm_path))
        
    return results
    
def stack_group(group, warn_on_except=False, **stack_args):
    result = DicomStack(**stack_args)
    for dcm, meta, fn in group:
        try:
            result.add_dcm(dcm, meta)
        except Exception, e:
            if warn_on_except:
                warnings.warn('Error adding file %s to stack: %s' % 
                              (fn, str(e)))
            else:
                raise
    return result
    
def parse_and_stack(src_paths, group_by=default_group_keys, extractor=None, 
                    force=False, warn_on_except=False, **stack_args):
    '''Parse the given dicom files into a dictionary containing one or more 
    DicomStack objects.
    
    Parameters
    ----------
    src_paths : sequence
        A list of paths to the source DICOM files.
        
    group_by : tuple
        Meta data keys to group data sets with. Any data set with the same 
        values for these keys will be grouped together. This tuple of values 
        will also be the key in the result dictionary.
        
    extractor : callable
        Should take a dicom.dataset.Dataset and return a dictionary of the 
        extracted meta data. 
        
    force : bool
        Force reading source files even if they do not appear to be DICOM.
        
    warn_on_except : bool
        Convert exceptions into warnings, possibly allowing some results to be 
        returned.
    
    stack_args : kwargs
        Keyword arguments to pass to the DicomStack constructor.
    '''
    results = parse_and_group(src_paths, 
                              group_by, 
                              extractor, 
                              force, 
                              warn_on_except)
                              
    for key, group in results.iteritems():
        results[key] = stack_group(group, warn_on_except, **stack_args)
    
    return results<|MERGE_RESOLUTION|>--- conflicted
+++ resolved
@@ -600,34 +600,16 @@
         '''
         #Create an array for storing the voxel data
         stack_shape = self.get_shape()
-<<<<<<< HEAD
-        stack_dtype = self._files_info[0][0].nii_img.get_data_dtype()
-        #This is a hack to keep fslview happy, It seems unlikely it will cause 
-        #problems, but in theory some scaling could have been applied that 
-        #will cause this to overflow.
-        #TODO: Consider an alternative approach
-=======
-        stack_shape = tuple(list(stack_shape) + ((5 - len(stack_shape)) * [1]))
         stack_dtype = self._files_info[0][0].nii_img.get_data_dtype()
         #This is a hack to keep fslview happy, Shouldn't cause issues as the 
         #original data should be 12-bit and any scaling will result in float 
         #data
->>>>>>> 7abd4b75
         if stack_dtype == np.uint16:
             stack_dtype = np.int16
         vox_array = np.empty(stack_shape, dtype=stack_dtype)        
         
-<<<<<<< HEAD
         #Figure out files per volume, file shape/n_dims, etc
         n_vols = get_n_vols(stack_shape)
-=======
-        #Fill the array with data
-        n_vols = 1
-        if len(stack_shape) > 3:
-            n_vols *= stack_shape[3]
-        if len(stack_shape) > 4:
-            n_vols *= stack_shape[4]
->>>>>>> 7abd4b75
         files_per_vol = len(self._files_info) / n_vols
         file_shape = self._files_info[0][0].nii_img.get_shape()
         file_n_dims = len(file_shape)
