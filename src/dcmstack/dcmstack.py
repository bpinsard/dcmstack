"""
Stack DICOM datasets into volumes. The contents of this module are imported
into the package namespace.
"""
import warnings, re
from copy import deepcopy

import numpy as np
try:
    import pydicom
except ImportError:
    import dicom as pydicom
import nibabel as nb
from nibabel.nifti1 import Nifti1Extensions
from nibabel.spatialimages import HeaderDataError
from nibabel.orientations import (io_orientation,
                                  apply_orientation,
                                  inv_ornt_aff)
with warnings.catch_warnings():
    warnings.simplefilter('ignore')
    from nibabel.nicom.dicomwrappers import wrapper_from_data

from .dcmmeta import DcmMetaExtension, NiftiWrapper


def make_key_regex_filter(exclude_res, force_include_res=None):
    '''Make a meta data filter using regular expressions.

    Parameters
    ----------
    exclude_res : sequence
        Sequence of regular expression strings. Any meta data where the key
        matches one of these expressions will be excluded, unless it matches
        one of the `force_include_res`.
    force_include_res : sequence
        Sequence of regular expression strings. Any meta data where the key
        matches one of these expressions will be included.

    Returns
    -------
    A callable which can be passed to `DicomStack` as the `meta_filter`.
    '''
    exclude_re = re.compile('|'.join(['(?:' + regex + ')'
                                      for regex in exclude_res])
                           )
    include_re = None
    if force_include_res:
        include_re = re.compile('|'.join(['(?:' + regex + ')'
                                          for regex in force_include_res])
                               )

    def key_regex_filter(key, value):
        return (exclude_re.search(key) and
                not (include_re and include_re.search(key)))
    return key_regex_filter

default_key_excl_res = ['Patient',
                        'Physician',
                        'Operator',
                        'Date',
                        'Birth',
                        'Address',
                        'Institution',
                        'Station',
                        'SiteName',
                        'Age',
                        'Comment',
                        'Phone',
                        'Telephone',
                        'Insurance',
                        'Religious',
                        'Language',
                        'Military',
                        'MedicalRecord',
                        'Ethnic',
                        'Occupation',
                        'Unknown',
                        'PrivateTagData',
                        'UID',
                        'StudyDescription',
                        'DeviceSerialNumber',
                        'ReferencedImageSequence',
                        'RequestedProcedureDescription',
                        'PerformedProcedureStepDescription',
                        'PerformedProcedureStepID',
                       ]
'''A list of regexes passed to `make_key_regex_filter` as `exclude_res` to
create the `default_meta_filter`.'''

default_key_incl_res = ['ImageOrientationPatient',
                        'ImagePositionPatient',
                       ]
'''A list of regexes passed to `make_key_regex_filter` as `force_include_res`
to create the `default_meta_filter`.'''

default_meta_filter = make_key_regex_filter(default_key_excl_res,
                                            default_key_incl_res)
'''Default meta_filter for `DicomStack`.'''

def ornt_transform(start_ornt, end_ornt):
    '''Return the orientation that transforms from `start_ornt` to `end_ornt`.

    Parameters
    ----------
    start_ornt : (n,2) orientation array
        Initial orientation.

    end_ornt : (n,2) orientation array
        Final orientation.

    Returns
    -------
    orientations : (p, 2) ndarray
       The orientation that will transform the `start_ornt` to the `end_ornt`.
    '''
    start_ornt = np.asarray(start_ornt)
    end_ornt = np.asarray(end_ornt)
    if start_ornt.shape != end_ornt.shape:
        raise ValueError("The orientations must have the same shape")
    if start_ornt.shape[1] != 2:
        raise ValueError("Invalid shape for an orientation: %s" %
                         start_ornt.shape)
    result = np.empty_like(start_ornt)
    for end_in_idx, (end_out_idx, end_flip) in enumerate(end_ornt):
        for start_in_idx, (start_out_idx, start_flip) in enumerate(start_ornt):
            if end_out_idx == start_out_idx:
                if start_flip == end_flip:
                    flip = 1
                else:
                    flip = -1
                result[start_in_idx, :] = [end_in_idx, flip]
                break
        else:
            raise ValueError("Unable to find out axis %d in start_ornt" %
                             end_out_idx)
    return result

def axcodes2ornt(axcodes, labels=None):
    """ Convert axis codes `axcodes` to an orientation

    Parameters
    ----------
    axcodes : (N,) tuple
        axis codes - see ornt2axcodes docstring
    labels : optional, None or sequence of (2,) sequences
        (2,) sequences are labels for (beginning, end) of output axis.  That
        is, if the first element in `axcodes` is ``front``, and the second
        (2,) sequence in `labels` is ('back', 'front') then the first
        row of `ornt` will be ``[1, 1]``. If None, equivalent to
        ``(('L','R'),('P','A'),('I','S'))`` - that is - RAS axes.

    Returns
    -------
    ornt : (N,2) array-like
        oritation array - see io_orientation docstring

    Examples
    --------
    >>> axcodes2ornt(('F', 'L', 'U'), (('L','R'),('B','F'),('D','U')))
    [[1, 1],[0,-1],[2,1]]
    """

    if labels is None:
        labels = zip('LPI', 'RAS')

    n_axes = len(axcodes)
    ornt = np.ones((n_axes, 2), dtype=np.int8) * np.nan
    for code_idx, code in enumerate(axcodes):
        for label_idx, codes in enumerate(labels):
            if code is None:
                continue
            if code in codes:
                if code == codes[0]:
                    ornt[code_idx, :] = [label_idx, -1]
                else:
                    ornt[code_idx, :] = [label_idx, 1]
                break
    return ornt

def reorder_voxels(vox_array, affine, voxel_order):
    '''Reorder the given voxel array and corresponding affine.

    Parameters
    ----------
    vox_array : array
        The array of voxel data

    affine : array
        The affine for mapping voxel indices to Nifti patient space

    voxel_order : str
        A three character code specifing the desired ending point for rows,
        columns, and slices in terms of the orthogonal axes of patient space:
        (l)eft, (r)ight, (a)nterior, (p)osterior, (s)uperior, and (i)nferior.

    Returns
    -------
    out_vox : array
        An updated view of vox_array.

    out_aff : array
        A new array with the updated affine

    reorient_transform : array
        The transform used to update the affine.

    ornt_trans : tuple
        The orientation transform used to update the orientation.

    '''
    #Check if voxel_order is valid
    voxel_order = voxel_order.upper()
    if len(voxel_order) != 3:
        raise ValueError('The voxel_order must contain three characters')
    dcm_axes = ['LR', 'AP', 'SI']
    for char in voxel_order:
        if not char in 'LRAPSI':
            raise ValueError('The characters in voxel_order must be one '
                             'of: L,R,A,P,I,S')
        for idx, axis in enumerate(dcm_axes):
            if char in axis:
                del dcm_axes[idx]
    if len(dcm_axes) != 0:
        raise ValueError('No character in voxel_order corresponding to '
                         'axes: %s' % dcm_axes)

    #Check the vox_array and affine have correct shape/size
    if len(vox_array.shape) < 3:
        raise ValueError('The vox_array must be at least three dimensional')
    if affine.shape != (4, 4):
        raise ValueError('The affine must be 4x4')

    #Pull the current index directions from the affine
    orig_ornt = io_orientation(affine)
    new_ornt = axcodes2ornt(voxel_order)
    ornt_trans = ornt_transform(orig_ornt, new_ornt)
    orig_shape = vox_array.shape
    vox_array = apply_orientation(vox_array, ornt_trans)
    aff_trans = inv_ornt_aff(ornt_trans, orig_shape)
    affine = np.dot(affine, aff_trans)

    return (vox_array, affine, aff_trans, ornt_trans)

def dcm_time_to_sec(time_str):
    '''Convert a DICOM time value (value representation of 'TM') to the number
    of seconds past midnight.

    Parameters
    ----------
    time_str : str
        The DICOM time value string

    Returns
    -------
    A floating point representing the number of seconds past midnight
    '''
    #Allow ACR/NEMA style format by removing any colon chars
    time_str = time_str.replace(':', '')

    #Only the hours portion is required
    result = int(time_str[:2]) * 3600

    str_len = len(time_str)
    if str_len > 2:
        result += int(time_str[2:4]) * 60
    if str_len > 4:
        result += float(time_str[4:])

    return float(result)

class IncongruentImageError(Exception):
    def __init__(self, msg):
        '''An exception denoting that a DICOM with incorrect size or orientation
        was passed to `DicomStack.add_dcm`.'''
        self.msg = msg

    def __str__(self):
        return 'The image is not congruent to the existing stack: %s' % self.msg

class ImageCollisionError(Exception):
    '''An exception denoting that a DICOM which collides with one already in
    the stack was passed to a `DicomStack.add_dcm`.'''
    def __str__(self):
        return 'The image collides with one already in the stack'

class InvalidStackError(Exception):
    def __init__(self, msg):
        '''An exception denoting that a `DicomStack` is not currently valid'''
        self.msg = msg

    def __str__(self):
        return 'The DICOM stack is not valid: %s' % self.msg

class DicomOrdering(object):
    '''Object defining an ordering for a set of dicom datasets. Create a
    DicomOrdering with the given DICOM element keyword.

    Parameters
    ----------
    key : str
        The DICOM keyword to use for ordering the datasets

    abs_ordering : sequence
        A sequence specifying the absolute order for values corresponding
        to the `key`. Instead of ordering by the value associated with the
        `key`, the index of the value in this sequence will be used.

    abs_as_str : bool
        If true, the values will be converted to strings before looking up
        the index in `abs_ordering`.
    '''

    def __init__(self, key, abs_ordering=None, abs_as_str=False):
        self.key = key
        self.abs_ordering = abs_ordering
        self.abs_as_str = abs_as_str

    def get_ordinate(self, ds):
        '''Get the ordinate for the given DICOM data set.

        Parameters
        ----------
        ds : dict like
            The DICOM data set we want the ordinate of. Should allow
            dict like access where DICOM keywords return the corresponing
            value.

        Returns
        -------
        An ordinate for the data set. If `abs_ordering` is None then this will
        just be the value for the keyword `key`. Otherwise it will be an
        integer.
        '''
        try:
            val = ds[self.key]
        except KeyError:
            return None

        if self.abs_ordering:
            if self.abs_as_str:
                val = str(val)
            return self.abs_ordering.index(val)

        return val

def _make_dummy(reference, meta, iop):
    '''Make a "dummy" NiftiWrapper (no valid pixel data).'''
    #Create the dummy data array filled with largest representable value
    data = np.empty_like(reference.nii_img.get_data())
    data[...] = np.iinfo(np.int16).max

    #Create the nifti image and set header data
    aff = reference.nii_img.get_affine().copy()
    aff[:3, 3] = [iop[1], iop[0], iop[2]]
    nii_img = nb.nifti1.Nifti1Image(data, aff)
    hdr = nii_img.get_header()
    hdr.set_xyzt_units('mm', 'sec')
    dim_info = {'freq' : None,
                'phase' : None,
                'slice' : 2
               }
    if 'InplanePhaseEncodingDirection' in meta:
        if meta['InplanePhaseEncodingDirection'] == 'ROW':
            dim_info['phase'] = 1
            dim_info['freq'] = 0
        else:
            dim_info['phase'] = 0
            dim_info['freq'] = 1
    hdr.set_dim_info(**dim_info)

    #Embed the meta data extension
    result = NiftiWrapper(nii_img, make_empty=True)
    result.meta_ext.reorient_transform = np.diag([-1., -1., 1., 1.])
    result.meta_ext.get_class_dict(('global', 'const')).update(meta)

    return result

default_group_keys =  ('SeriesInstanceUID',
                       'SeriesNumber',
                       'ProtocolName',
                       'ImageOrientationPatient')
'''Default keys for grouping DICOM files that belong in the same
multi-dimensional array together.'''

class DicomStack(object):
    '''Defines a method for stacking together DICOM data sets into a multi
    dimensional volume.

    Tailored towards creating NiftiImage output, but can also just create numpy
    arrays. Can summarize all of the meta data from the input DICOM data sets
    into a Nifti header extension (see `dcmmeta.DcmMetaExtension`).

    Parameters
    ----------
    time_order : str or DicomOrdering
        The DICOM keyword or DicomOrdering object specifying how to order
        the DICOM data sets along the time dimension.

    vector_order : str or DicomOrdering
        The DICOM keyword or DicomOrdering object specifying how to order
        the DICOM data sets along the vector dimension.

    allow_dummies : bool
        If True then data sets without pixel data can be added to the stack.
        The "dummy" voxels will have the maximum representable value for
        the datatype.

    meta_filter : callable
        A callable that takes a meta data key and value, and returns True if
        that meta data element should be excluded from the DcmMeta extension.

    Notes
    -----
    If both time_order and vector_order are None, the time_order will be
    guessed based off the data sets.
    '''

    sort_guesses = ['EchoTime',
                    'InversionTime',
                    'RepetitionTime',
                    'FlipAngle',
                    'TriggerTime',
                    'AcquisitionTime',
                    'ContentTime',
                    'AcquisitionNumber',
                    'InstanceNumber',
                   ]
    '''The meta data keywords used when trying to guess the sorting order.
    Keys that come earlier in the list are given higher priority.'''

    minimal_keys = set(sort_guesses +
                       ['Rows',
                        'Columns',
                        'PixelSpacing',
                        'ImageOrientationPatient',
                        'InPlanePhaseEncodingDirection',
                        'RepetitionTime',
                        'AcquisitionTime'
                       ] +
                       list(default_group_keys)
                      )
    '''Set of minimal meta data keys that should be provided if they exist in
    the source DICOM files.'''

    def __init__(self, time_order=None, vector_order=None,
                 allow_dummies=False, meta_filter=None):
        if isinstance(time_order, str):
            self._time_order = DicomOrdering(time_order)
        else:
            self._time_order = time_order
        if isinstance(vector_order, str):
            self._vector_order = DicomOrdering(vector_order)
        else:
            self._vector_order = vector_order

        if meta_filter is None:
            self._meta_filter = default_meta_filter
        else:
            self._meta_filter = meta_filter

        self._allow_dummies = allow_dummies

        #Sets all the state variables to their defaults
        self.clear()

    def _chk_equal(self, keys, meta1, meta2):
        for key in keys:
            if meta1[key] != meta2[key]:
                raise IncongruentImageError("%s does not match" % key)

    def _chk_close(self, keys, meta1, meta2):
        for key in keys:
            if not np.allclose(meta1[key], meta2[key], atol=5e-5):
                raise IncongruentImageError("%s is not close to matching" %
                                            key)

    def _chk_congruent(self, meta):
        is_dummy = not 'Rows' in meta or not 'Columns' in meta
        if is_dummy and not self._allow_dummies:
            raise IncongruentImageError('Missing Rows/Columns')

        if not self._ref_input is None:
            self._chk_close(('PixelSpacing',
                             'ImageOrientationPatient'),
                             meta,
                             self._ref_input
                            )
            if not is_dummy:
                self._chk_equal(('Rows', 'Columns'), meta, self._ref_input)
        elif len(self._dummies) != 0:
            self._chk_close(('PixelSpacing',
                             'ImageOrientationPatient'),
                            meta,
                            self._dummies[0][0]
                           )
        return is_dummy


    def add_dcm(self, dcm, meta=None):
        '''Add a pydicom dataset to the stack.

        Parameters
        ----------
        dcm : pydicom.dataset.Dataset
            The data set being added to the stack

        meta : dict
            The extracted meta data for the DICOM data set `dcm`. If None
            extract.default_extractor will be used.

        Raises
        ------
        IncongruentImageError
            The provided `dcm` does not match the orientation or dimensions of
            those already in the stack.

        ImageCollisionError
            The provided `dcm` has the same slice location and time/vector
            values.

        '''
        if meta is None:
            from .extract import default_extractor
            meta = default_extractor(dcm)

        dw = wrapper_from_data(dcm)

        is_dummy = self._chk_congruent(meta)

        self._phase_enc_dirs.add(meta.get('InPlanePhaseEncodingDirection'))
        self._repetition_times.add(meta.get('RepetitionTime'))

        #Pull the info used for sorting
        slice_pos = dw.slice_indicator
        self._slice_pos_vals.add(slice_pos)
        time_val = None
        if self._time_order:
            time_val = self._time_order.get_ordinate(meta)
        self._time_vals.add(time_val)
        vector_val = None
        if self._vector_order:
            vector_val = self._vector_order.get_ordinate(meta)
        self._vector_vals.add(vector_val)

        #Create a tuple with the sorting values
        sorting_tuple = (vector_val, time_val, slice_pos)

        #If a explicit order was specified, raise an exception if image
        #collides with another already in the stack
        if ((not self._time_order is None or
             not self._vector_order is None) and
            sorting_tuple in self._sorting_tuples
           ):
            raise ImageCollisionError()
        self._sorting_tuples.add(sorting_tuple)

        #Create a NiftiWrapper for this input if possible
        nii_wrp = None
        if not is_dummy:
            nii_wrp = NiftiWrapper.from_dicom_wrapper(dw, meta)
            if self._ref_input is None:
                #We don't have a reference input yet, use this one
                self._ref_input = nii_wrp
                #Convert any dummies that we have stashed previously
                for dummy_meta, dummy_tuple, iop in self._dummies:
                    dummy_wrp = _make_dummy(self._ref_input, dummy_meta, iop)
                    self._files_info.append((dummy_wrp, dummy_tuple))
        else:
            if self._ref_input is None:
                #We don't have a reference input, so stash the dummy for now
                self._dummies.append((meta, sorting_tuple, dcm.ImagePositionPatient))
            else:
                #Convert dummy using the reference input
                nii_wrp = _make_dummy(self._ref_input, meta, dcm.ImagePositionPatient)

        #If we made a NiftiWrapper add it to the stack
        if not nii_wrp is None:
            self._files_info.append((nii_wrp, sorting_tuple))

        #Set the dirty flags
        self._shape_dirty = True
        self._meta_dirty = True

    def clear(self):
        '''Remove any DICOM datasets from the stack.'''
        self._slice_pos_vals = set()
        self._time_vals = set()
        self._vector_vals = set()
        self._sorting_tuples = set()

        self._phase_enc_dirs = set()
        self._repetition_times = set()

        self._dummies = []
        self._ref_input = None

        self._shape_dirty = True
        self._shape = None

        self._meta_dirty = True
        self._meta = None

        self._files_info = []

    def _chk_order(self, slice_positions, files_per_vol, num_volumes,
                   num_time_points, num_vec_comps):
        #Sort the files
        self._files_info.sort(key=lambda x: x[1])
        if files_per_vol > 1:
            for vol_idx in range(num_volumes):
                start_slice = vol_idx * files_per_vol
                end_slice = start_slice + files_per_vol
                self._files_info[start_slice:end_slice] = \
                    sorted(self._files_info[start_slice:end_slice],
                           key=lambda x: x[1][-1])

        #Do a thorough check for correctness
        for vec_idx in xrange(num_vec_comps):
            file_idx = vec_idx*num_time_points*files_per_vol
            curr_vec_val = self._files_info[file_idx][1][0]
            for time_idx in xrange(num_time_points):
                for slice_idx in xrange(files_per_vol):
                    file_idx = (vec_idx*num_time_points*files_per_vol +
                                time_idx*files_per_vol + slice_idx)
                    file_info = self._files_info[file_idx]
                    if file_info[1][0] != curr_vec_val:
                        raise InvalidStackError("Not enough images with the " +
                                                "vector value of " +
                                                str(curr_vec_val))
                    if (file_info[1][2] != slice_positions[slice_idx]):
                        if (file_info[1][2] == slice_positions[slice_idx-1]):
                            error_msg = ["Duplicate slice position"]
                        else:
                            error_msg = ["Missing slice position"]
                        error_msg.append(" at slice index %d" % slice_idx)
                        if num_time_points > 1:
                            error_msg.append(' in time point %d' % time_idx)
                        if num_vec_comps > 1:
                            error_msg.append(' for vector component %s' %
                                             str(curr_vec_val))
                        raise InvalidStackError(''.join(error_msg))


    def get_shape(self):
        '''Get the shape of the stack.

        Returns
        -------
        A tuple of integers giving the size of the dimensions of the stack.

        Raises
        ------
        InvalidStackError
            The stack is incomplete or invalid.
        '''
        #If the dirty flag is not set, return the cached value
        if not self._shape_dirty:
            return self._shape

        #We need at least one non-dummy file in the stack
        if len(self._files_info) == 0:
            raise InvalidStackError("No (non-dummy) files in the stack")

        #Figure out number of files and slices per volume
        files_per_vol = len(self._slice_pos_vals)
        slice_positions = sorted(list(self._slice_pos_vals))

        #If more than one file per volume, check that slice spacing is equal
        if files_per_vol > 1:
            spacings = []
            for idx in xrange(files_per_vol - 1):
                spacings.append(slice_positions[idx+1] - slice_positions[idx])
            spacings = np.array(spacings)
            avg_spacing = np.mean(spacings)
            if not np.allclose(avg_spacing, spacings, rtol=4e-2):
                raise InvalidStackError("Slice spacings are not consistent")

        #Simple check for an incomplete stack
        if len(self._files_info) % files_per_vol != 0:
            raise InvalidStackError("Number of files is not an even multiple "
                                    "of the number of unique slice positions.")
        num_volumes = len(self._files_info) / files_per_vol

        #Figure out the number of vector components and time points
        num_vec_comps = len(self._vector_vals)
        if num_vec_comps > num_volumes:
            raise InvalidStackError("Vector variable varies within volumes")
        if num_volumes % num_vec_comps != 0:
            raise InvalidStackError("Number of volumes not an even multiple "
                                    "of the number of vector components.")
        num_time_points = num_volumes / num_vec_comps

        #If both sort keys are None try to guess
        if (num_volumes > 1 and self._time_order is None and
                self._vector_order is None):
            #Get a list of possible sort orders
            possible_orders = []
            for key in self.sort_guesses:
                vals = set([file_info[0].get_meta(key)
                            for file_info in self._files_info]
                          )
                if len(vals) == num_volumes or len(vals) == len(self._files_info):
                    possible_orders.append(key)
            if len(possible_orders) == 0:
                raise InvalidStackError("Unable to guess key for sorting the "
                                        "fourth dimension")

            #Try out each possible sort order
            for time_order in possible_orders:
                #Update sorting tuples
                for idx in xrange(len(self._files_info)):
                    nii_wrp, curr_tuple = self._files_info[idx]
                    self._files_info[idx] = (nii_wrp,
                                             (curr_tuple[0],
                                              nii_wrp[time_order],
                                              curr_tuple[2]
                                             )
                                            )

                #Check the order
                try:
                    self._chk_order(slice_positions,
                                    files_per_vol,
                                    num_volumes,
                                    num_time_points,
                                    num_vec_comps)
                except InvalidStackError:
                    pass
                else:
                    break
            else:
                raise InvalidStackError("Unable to guess key for sorting the "
                                        "fourth dimension")
        else: #If at least on sort key was specified, just check the order
            self._chk_order(slice_positions,
                            files_per_vol,
                            num_volumes,
                            num_time_points,
                            num_vec_comps)

        #Stack appears to be valid, build the shape tuple
        file_shape = self._files_info[0][0].nii_img.get_shape()
        vol_shape = list(file_shape)
        if files_per_vol > 1:
            vol_shape[2] = files_per_vol
        shape = vol_shape+ [num_time_points, num_vec_comps]
        if shape[4] == 1:
            shape = shape[:-1]
            if shape[3] == 1:
                shape = shape[:-1]
        self._shape = tuple(shape)

        self._shape_dirty = False
        return self._shape

    def get_data(self):
        '''Get an array of the voxel values.

        Returns
        -------
        A numpy array filled with values from the DICOM data sets' pixels.

        Raises
        ------
        InvalidStackError
            The stack is incomplete or invalid.
        '''
        #Create a numpy array for storing the voxel data
        stack_shape = self.get_shape()
        stack_shape = tuple(list(stack_shape) + ((5 - len(stack_shape)) * [1]))
        stack_dtype = self._files_info[0][0].nii_img.get_data_dtype()
        bits_stored = self._files_info[0][0].get_meta('BitsStored', default=16)
        # This is a hack to keep fslview happy, it does not like unsigned short
        # data. If less than 16 bits are being used for each pixel we default 
        # to signed short.        
        if stack_dtype == np.uint16 and bits_stored < 16:
            stack_dtype = np.int16
        vox_array = np.empty(stack_shape, dtype=stack_dtype)

        #Fill the array with data
        n_vols = 1
        if len(stack_shape) > 3:
            n_vols *= stack_shape[3]
        if len(stack_shape) > 4:
            n_vols *= stack_shape[4]
        files_per_vol = len(self._files_info) / n_vols
        file_shape = self._files_info[0][0].nii_img.get_shape()
        for vec_idx in range(stack_shape[4]):
            for time_idx in range(stack_shape[3]):
                if files_per_vol == 1 and file_shape[2] != 1:
                    file_idx = vec_idx*(stack_shape[3]) + time_idx
                    vox_array[:, :, :, time_idx, vec_idx] = \
                        self._files_info[file_idx][0].nii_img.get_data()
                else:
                    for slice_idx in range(files_per_vol):
                        file_idx = (vec_idx*(stack_shape[3]*stack_shape[2]) +
                                    time_idx*(stack_shape[2]) + slice_idx)
                        vox_array[:, :, slice_idx, time_idx, vec_idx] = \
                            self._files_info[file_idx][0].nii_img.get_data()[:, :, 0]

        #Trim unused time/vector dimensions
        if stack_shape[4] == 1:
            vox_array = vox_array[...,0]
            if stack_shape[3] == 1:
                vox_array = vox_array[...,0]

        return vox_array

    def get_affine(self):
        '''Get the affine transform for mapping row/column/slice indices
        to Nifti (RAS) patient space.

        Returns
        -------
        A 4x4 numpy array containing the affine transform.

        Raises
        ------
        InvalidStackError
            The stack is incomplete or invalid.
        '''
        #Figure out the number of three (or two) dimensional volumes
        shape = self.get_shape()
        n_vols = 1
        if len(shape) > 3:
            n_vols *= shape[3]
        if len(shape) > 4:
            n_vols *= shape[4]

        #Figure out the number of files in each volume
        files_per_vol = len(self._files_info) / n_vols

        #Pull the DICOM Patient Space affine from the first input
        aff = self._files_info[0][0].nii_img.get_affine()

        #If there is more than one file per volume, we need to fix slice scaling
        if files_per_vol > 1:
            first_offset = aff[:3, 3]
            second_offset = self._files_info[1][0].nii_img.get_affine()[:3, 3]
            scaled_slc_dir = second_offset - first_offset
            aff[:3, 2] = scaled_slc_dir

        return aff

    def to_nifti(self, voxel_order='LAS', embed_meta=False):
        '''Returns a NiftiImage with the data and affine from the stack.

        Parameters
        ----------
        voxel_order : str
            A three character string repsenting the voxel order in patient
            space (see the function `reorder_voxels`). Can be None or an empty
            string to disable reorientation.

        embed_meta : bool
            If true a dcmmeta.DcmMetaExtension will be embedded in the Nifti
            header.

        Returns
        -------
        A nibabel.nifti1.Nifti1Image created with the stack's data and affine.
        '''
        #Get the voxel data and affine
        data = self.get_data()
        affine = self.get_affine()

        #Figure out the number of three (or two) dimensional volumes
        n_vols = 1
        if len(data.shape) > 3:
            n_vols *= data.shape[3]
        if len(data.shape) > 4:
            n_vols *= data.shape[4]

        files_per_vol = len(self._files_info) / n_vols

        #Reorder the voxel data if requested
        permutation = [0, 1, 2]
        slice_dim = 2
        reorient_transform = np.eye(4)
        if voxel_order:
            (data,
             affine,
             reorient_transform,
             ornt_trans) = reorder_voxels(data, affine, voxel_order)
            permutation, flips = zip(*ornt_trans)
            permutation = [int(val) for val in permutation]

            #Reverse file order in each volume's files if we flipped slice order
            #This will keep the slice times and meta data order correct
            if files_per_vol > 1 and flips[slice_dim] == -1:
                self._shape_dirty = True
                for vol_idx in xrange(n_vols):
                    start = vol_idx * files_per_vol
                    stop = start + files_per_vol
                    self._files_info[start:stop] = [self._files_info[idx]
                                                    for idx in xrange(stop - 1,
                                                                      start - 1,
                                                                      -1)
                                                   ]

            #Update the slice dim
            slice_dim = permutation[2]

        #Create the nifti image using the data array
        nifti_image = nb.Nifti1Image(data, affine)
        nifti_header = nifti_image.get_header()

        #Set the units and dimension info
        nifti_header.set_xyzt_units('mm', 'msec')
        if len(self._repetition_times) == 1 and not None in self._repetition_times:
            nifti_header['pixdim'][4] = list(self._repetition_times)[0]
        dim_info = {'freq' : None, 'phase' : None, 'slice' : slice_dim}
        if len(self._phase_enc_dirs) == 1 and not None in self._phase_enc_dirs:
            phase_dir = list(self._phase_enc_dirs)[0]
            if phase_dir == 'ROW':
                dim_info['phase'] = permutation[1]
                dim_info['freq'] = permutation[0]
            else:
                dim_info['phase'] = permutation[0]
                dim_info['freq'] = permutation[1]
        nifti_header.set_dim_info(**dim_info)
        n_slices = data.shape[slice_dim]

        #Set the slice timing header info
        has_acq_time = (self._files_info[0][0].get_meta('AcquisitionTime') !=
                        None)
        if files_per_vol > 1 and has_acq_time:
            #Pull out the relative slice times for the first volume
            slice_times = np.array([dcm_time_to_sec(file_info[0]['AcquisitionTime'])
                                    for file_info in self._files_info[:n_slices]]
                                  )
            slice_times -= np.min(slice_times)

            #If there is more than one volume, check if times are consistent
            is_consistent = True
            for vol_idx in xrange(1, n_vols):
                start_slice = vol_idx * n_slices
                end_slice = start_slice + n_slices
                slices_info = self._files_info[start_slice:end_slice]
                vol_slc_times = \
                    np.array([dcm_time_to_sec(file_info[0]['AcquisitionTime'])
                              for file_info in slices_info]
                            )
                vol_slc_times -= np.min(vol_slc_times)
                if not np.allclose(slice_times, vol_slc_times):
                    is_consistent = False
                    break

            #If the times are consistent and not all zero, try setting the slice
            #times (sets the slice duration and code if possible).
            if is_consistent and not np.allclose(slice_times, 0.0):
                try:
                    nifti_header.set_slice_times(slice_times)
                except HeaderDataError:
                    pass

        #Embed the meta data extension if requested
        if embed_meta:
            #Build meta data for each volume if needed
            vol_meta = []
            if files_per_vol > 1:
                for vol_idx in xrange(n_vols):
                    start_slice = vol_idx * n_slices
                    end_slice = start_slice + n_slices
                    exts = [file_info[0].meta_ext
                            for file_info in self._files_info[start_slice:end_slice]]
                    meta = DcmMetaExtension.from_sequence(exts, 2)
                    vol_meta.append(meta)
            else:
                vol_meta = [file_info[0].meta_ext
                            for file_info in self._files_info]

            #Build meta data for each time point / vector component
            if len(data.shape) == 5:
                if data.shape[3] != 1:
                    vec_meta = []
                    for vec_idx in xrange(data.shape[4]):
                        start_idx = vec_idx * data.shape[3]
                        end_idx = start_idx + data.shape[3]
                        meta = DcmMetaExtension.from_sequence(\
                            vol_meta[start_idx:end_idx], 3)
                        vec_meta.append(meta)
                else:
                    vec_meta = vol_meta

                meta_ext = DcmMetaExtension.from_sequence(vec_meta, 4)
            elif len(data.shape) == 4:
                meta_ext = DcmMetaExtension.from_sequence(vol_meta, 3)
            else:
                meta_ext = vol_meta[0]
                if meta_ext is file_info[0].meta_ext:
                    meta_ext = deepcopy(meta_ext)

            meta_ext.shape = data.shape
            meta_ext.slice_dim = slice_dim
            meta_ext.affine = nifti_header.get_best_affine()
            meta_ext.reorient_transform = reorient_transform

            #Filter and embed the meta data
            meta_ext.filter_meta(self._meta_filter)
            nifti_header.extensions = Nifti1Extensions([meta_ext])

        nifti_image.update_header()
        return nifti_image

    def to_nifti_wrapper(self, voxel_order=''):
        '''Convienance method. Calls `to_nifti` and returns a `NiftiWrapper`
        generated from the result.
        '''
        return NiftiWrapper(self.to_nifti(voxel_order, True))

def parse_and_group(src_paths, group_by=default_group_keys, extractor=None,
                    force=False, warn_on_except=False,
                    close_tests=('ImageOrientationPatient',)):
    '''Parse the given dicom files and group them together. Each group is
    stored as a (list) value in a dict where the key is a tuple of values
    corresponding to the keys in 'group_by'

    Parameters
    ----------
    src_paths : sequence
        A list of paths to the source DICOM files.

    group_by : tuple
        Meta data keys to group data sets with. Any data set with the same
        values for these keys will be grouped together. This tuple of values
        will also be the key in the result dictionary.

    extractor : callable
        Should take a pydicom.dataset.Dataset and return a dictionary of the
        extracted meta data.

    force : bool
        Force reading source files even if they do not appear to be DICOM.

    warn_on_except : bool
        Convert exceptions into warnings, possibly allowing some results to be
        returned.

    close_tests : sequence
        Any `group_by` key listed here is tested with `numpy.allclose` instead
        of straight equality when determining group membership.

    Returns
    -------
    groups : dict
        A dict mapping tuples of values (corresponding to 'group_by') to groups
        of data sets. Each element in the list is a tuple containing the dicom
        object, the parsed meta data, and the filename.
    '''
    if extractor is None:
        from .extract import default_extractor
        extractor = default_extractor

    results = {}
    close_elems = {}
    for dcm_path in src_paths:
        #Read the DICOM file
        try:
<<<<<<< HEAD
            dcm = dicom.read_file(dcm_path, force=force)
        except Exception as e:
=======
            dcm = pydicom.read_file(dcm_path, force=force)
        except Exception, e:
>>>>>>> 07ad209c
            if warn_on_except:
                warnings.warn('Error reading file %s: %s' % (dcm_path, str(e)))
                continue
            else:
                raise

        #Extract the meta data and group
        meta = extractor(dcm)
        key_list = [] # Values from group_by elems with equality testing
        close_list = [] # Values from group_by elems with np.allclose testing
        for grp_key in group_by:
            key_elem = meta.get(grp_key)
            if isinstance(key_elem, list):
                key_elem = tuple(key_elem)
            if grp_key in close_tests:
                close_list.append(key_elem)
            else:
                key_list.append(key_elem)

        # Initially each key has multiple sub_results (corresponding to
        # different values of the "close" keys)
        key = tuple(key_list)
        if not key in results:
            results[key] = [(close_list, [(dcm, meta, dcm_path)])]
        else:
            # Look for a matching sub_result
            for c_list, sub_res in results[key]:
                for c_idx, c_val in enumerate(c_list):
                    if not np.allclose(c_val, close_list[c_idx], atol=5e-5):
                        break
                else:
                    sub_res.append((dcm, meta, dcm_path))
                    break
            else:
                # No match found, append another sub result
                results[key].append((close_list, [(dcm, meta, dcm_path)]))

    # Unpack sub results, using the canonical value for the close keys
    full_results = {}
    for eq_key, sub_res_list in results.iteritems():
        for close_key, sub_res in sub_res_list:
            full_key = []
            eq_idx = 0
            close_idx = 0
            for grp_key in group_by:
                if grp_key in close_tests:
                    full_key.append(close_key[close_idx])
                    close_idx += 1
                else:
                    full_key.append(eq_key[eq_idx])
                    eq_idx += 1
            full_key = tuple(full_key)
            full_results[full_key] = sub_res

    return full_results

def stack_group(group, warn_on_except=False, **stack_args):
    result = DicomStack(**stack_args)
    for dcm, meta, fn in group:
        try:
            result.add_dcm(dcm, meta)
        except Exception as e:
            if warn_on_except:
                warnings.warn('Error adding file %s to stack: %s' %
                              (fn, str(e)))
            else:
                raise
    return result

def parse_and_stack(src_paths, group_by=default_group_keys, extractor=None,
                    force=False, warn_on_except=False, **stack_args):
    '''Parse the given dicom files into a dictionary containing one or more
    DicomStack objects.

    Parameters
    ----------
    src_paths : sequence
        A list of paths to the source DICOM files.

    group_by : tuple
        Meta data keys to group data sets with. Any data set with the same
        values for these keys will be grouped together. This tuple of values
        will also be the key in the result dictionary.

    extractor : callable
        Should take a pydicom.dataset.Dataset and return a dictionary of the
        extracted meta data.

    force : bool
        Force reading source files even if they do not appear to be DICOM.

    warn_on_except : bool
        Convert exceptions into warnings, possibly allowing some results to be
        returned.

    stack_args : kwargs
        Keyword arguments to pass to the DicomStack constructor.
    '''
    results = parse_and_group(src_paths,
                              group_by,
                              extractor,
                              force,
                              warn_on_except)

    for key, group in results.iteritems():
        results[key] = stack_group(group, warn_on_except, **stack_args)

    return results<|MERGE_RESOLUTION|>--- conflicted
+++ resolved
@@ -1057,13 +1057,8 @@
     for dcm_path in src_paths:
         #Read the DICOM file
         try:
-<<<<<<< HEAD
-            dcm = dicom.read_file(dcm_path, force=force)
+            dcm = pydicom.read_file(dcm_path, force=force)
         except Exception as e:
-=======
-            dcm = pydicom.read_file(dcm_path, force=force)
-        except Exception, e:
->>>>>>> 07ad209c
             if warn_on_except:
                 warnings.warn('Error reading file %s: %s' % (dcm_path, str(e)))
                 continue
